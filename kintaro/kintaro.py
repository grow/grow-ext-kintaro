"""Kintaro extension for integrating Kintaro into Grow sites."""

import datetime
import json
import logging
import os
import re
import grow
import httplib2
from googleapiclient import discovery
from googleapiclient import errors
from grow.common import oauth
from grow.common import utils
<<<<<<< HEAD
from jinja2.ext import Extension
=======
from grow.pods import documents
>>>>>>> 8bab77e7
from protorpc import messages


KINTARO_HOST = 'kintaro-content-server.appspot.com'
KINTARO_API_ROOT = 'https://{host}/_ah/api'.format(host=KINTARO_HOST)
DISCOVERY_URL = (
    KINTARO_API_ROOT + '/discovery/v1/apis/{api}/{apiVersion}/rest')
KINTARO_EDIT_PATH_FORMAT = (
    'https://{host}'
    '/app#/project/{project}'
    '/repo/{repo}'
    '/collection/{collection}'
    '/document/{document}/edit')
PARTIAL_CONVERSION = re.compile(r'([A-Z])')
STORAGE_KEY = 'Grow SDK - Kintaro'

# Silence extra logging from googleapiclient.
discovery.logger.setLevel(logging.WARNING)


OAUTH_SCOPES = ('https://www.googleapis.com/auth/userinfo.email',
                'https://www.googleapis.com/auth/kintaro')


class BindingMessage(messages.Message):
    collection = messages.StringField(1)
    kintaro_collection = messages.StringField(2)


class _GoogleServicePreprocessor(grow.Preprocessor):
    _last_run = None

    def create_service(self, host):
        credentials = oauth.get_or_create_credentials(
            scope=OAUTH_SCOPES, storage_key=STORAGE_KEY)
        http = httplib2.Http(ca_certs=utils.get_cacerts_path())
        http = credentials.authorize(http)
        # Kintaro's server doesn't seem to be able to refresh expired tokens
        # properly (responds with a "Stateless token expired" error). So we
        # manage state ourselves and refresh slightly more often than once
        # per hour.
        now = datetime.datetime.now()
        if self._last_run is None \
                or now - self._last_run >= datetime.timedelta(minutes=50):
            credentials.refresh(http)
            self._last_run = now
        url = DISCOVERY_URL.replace('{host}', host)
        return discovery.build('content', 'v1', http=http,
                               discoveryServiceUrl=url)


class KintaroPreprocessor(_GoogleServicePreprocessor):
    KIND = 'kintaro'

    class Config(messages.Message):
        bind = messages.MessageField(BindingMessage, 1, repeated=True)
        repo = messages.StringField(2)
        project = messages.StringField(3)
        host = messages.StringField(4, default=KINTARO_HOST)

    def bind_collection(self, entries, collection_pod_path):
        collection = self.pod.get_collection(collection_pod_path)
        existing_pod_paths = [
            doc.pod_path
            for doc in collection.docs(recursive=False, inject=False)]
        new_pod_paths = []
        for i, entry in enumerate(entries):
            # TODO: Ensure `create_doc` doesn't die if the file doesn't exist.
            basename = self._get_basename_from_entry(entry)
            path = os.path.join(collection.pod_path, basename)
            if not self.pod.file_exists(path):
                self.pod.write_yaml(path, {})
            doc_pod_path = os.path.join(collection.pod_path, basename)
            doc = collection.get_doc(doc_pod_path)
            fields, unused_body, basename = self._parse_entry(doc, entry)
            doc = collection.create_doc(basename, fields=fields, body='')
            new_pod_paths.append(doc.pod_path)
            self.pod.logger.info('Saved -> {}'.format(doc.pod_path))

        pod_paths_to_delete = set(existing_pod_paths) - set(new_pod_paths)
        for pod_path in pod_paths_to_delete:
            self.pod.delete_file(pod_path)
            self.pod.logger.info('Deleted -> {}'.format(pod_path))

    def _regroup_schema(self, schema):
        names_to_fields = {}
        for field in schema:
            names_to_fields[field['name']] = field
        return names_to_fields

    def _parse_field(self, key, value, field_data):
        # Convert Kintaro keys to Grow built-ins.
        if hasattr(documents, 'BUILT_IN_FIELDS'):
            built_in_fields = documents.BUILT_IN_FIELDS
        else:
            # Support older versions of grow.
            built_in_fields = ['title', 'order']
        if key in built_in_fields:
            key = '${}'.format(key)
        if field_data['translatable']:
            key = '{}@'.format(key)
        return key, value

    def _get_basename_from_entry(self, entry):
        return '{}.yaml'.format(entry['document_id'])

    def _parse_entry(self, doc, entry):
        basename = self._get_basename_from_entry(entry)
        schema = entry.get('schema', {})
        schema_fields = schema.get('schema_fields', [])
        names_to_schema_fields = self._regroup_schema(schema_fields)
        fields = entry.get('content_json', '{}')
        fields = json.loads(fields)
        clean_fields = {}
        # Preserve existing built-in fields prefixed with $.
        front_matter_data = doc.format.front_matter.data
        if front_matter_data:
            for key, value in front_matter_data.iteritems():
                if not key.startswith('$'):
                    continue
                clean_fields[key] = value
        # Overwrite with data from CMS.
        for name, value in fields.iteritems():
            field_data = names_to_schema_fields[name]
            key, value = self._parse_field(name, value, field_data)
            clean_fields[key] = value
        # Populate $meta.
        if schema:
            # Strip modified info from schema.
            schema.pop('mod_info', None)
            clean_fields['$meta'] = {}
            clean_fields['$meta']['schema'] = schema
        body = ''
        return clean_fields, body, basename

    def download_entries(self, repo_id, collection_id, project_id):
        service = self.create_service(host=self.config.host)
        body = {
            'repo_id': repo_id,
            'collection_id': collection_id,
            'project_id': project_id,
            'result_options': {
                'return_json': True,
                'return_schema': True,
            }
        }
        resp = service.documents().searchDocuments(body=body).execute()
        documents = resp.get('document_list', {}).get('documents', [])
        schema = resp.get('schema', {})
        # Reformat document response to include schema.
        for document in documents:
            document['schema'] = schema
        return documents

    def download_entry(self, document_id, collection_id, repo_id, project_id):
        service = self.create_service(host=self.config.host)
        resp = service.documents().getDocument(
            document_id=document_id,
            collection_id=collection_id,
            project_id=project_id,
            repo_id=repo_id,
            include_schema=True,
            use_json=True).execute()
        return resp

    def _normalize(self, path):
        return path.rstrip('/') if path else None

    def get_edit_url(self, doc=None):
        if not doc:
            return
        kintaro_collection = ''
        kintaro_document = doc.base
        doc_pod_path = self._normalize(doc.collection.pod_path)
        for binding in self.config.bind:
            if self._normalize(binding.collection) == doc_pod_path:
                kintaro_collection = binding.kintaro_collection
        if kintaro_collection:
            return KINTARO_EDIT_PATH_FORMAT.format(
                host=self.config.host,
                project=self.config.project,
                repo=self.config.repo,
                collection=kintaro_collection,
                document=kintaro_document)

    def can_inject(self, doc=None, collection=None):
        if not self.injected:
            return False
        if doc:
            doc_pod_path = self._normalize(doc.collection.pod_path)
            for binding in self.config.bind:
                if self._normalize(binding.collection) == doc_pod_path:
                    return True
        return False

    def inject(self, doc=None, collection=None):
        if doc:
            document_id = doc.base
            doc_pod_path = self._normalize(doc.collection.pod_path)
            for binding in self.config.bind:
                if self._normalize(binding.collection) == doc_pod_path:
                    entry = self.download_entry(
                        document_id=document_id,
                        collection_id=binding.kintaro_collection,
                        repo_id=self.config.repo,
                        project_id=self.config.project)
                    fields, _, _ = self._parse_entry(doc, entry)
                    doc.inject(fields, body='')
                    return doc

    def run(self, *args, **kwargs):
        for binding in self.config.bind:
            collection_pod_path = binding.collection
            kintaro_collection = binding.kintaro_collection
            entries = self.download_entries(
                repo_id=self.config.repo,
                collection_id=kintaro_collection,
                project_id=self.config.project)
            self.bind_collection(entries, collection_pod_path)


def schema_name_to_partial(value, sep='-', directory='partials'):
    """Parse a kintaro schema name to determine if it is a partial."""
    if value.lower().startswith('partial'):
        basename = value[len('Partial'):]
        basename = PARTIAL_CONVERSION.sub(r'{}\1'.format(sep), basename)[1:]
        return '/views/{}/{}.html'.format(directory, basename.lower())
    return None


class KintaroExtension(Extension):
    """Add a filter for jinja2 that assists with kintaro transformations."""

    def __init__(self, environment):
        super(KintaroExtension, self).__init__(environment)
        environment.filters['kintaro.schema_name_to_partial'] = schema_name_to_partial<|MERGE_RESOLUTION|>--- conflicted
+++ resolved
@@ -11,11 +11,8 @@
 from googleapiclient import errors
 from grow.common import oauth
 from grow.common import utils
-<<<<<<< HEAD
+from grow.pods import documents
 from jinja2.ext import Extension
-=======
-from grow.pods import documents
->>>>>>> 8bab77e7
 from protorpc import messages
 
 
